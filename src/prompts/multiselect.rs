--- conflicted
+++ resolved
@@ -175,13 +175,8 @@
     keep_filter: bool,
     filter_value: Option<String>,
     filtered_options: Vec<usize>,
-<<<<<<< HEAD
     filter: Filter<'a>,
-    formatter: MultiOptionFormatter,
-=======
-    filter: Filter,
     formatter: MultiOptionFormatter<'a>,
->>>>>>> a8da5ff0
     validator: Option<MultiOptionValidator<'a>>,
     error: Option<String>,
 }
