--- conflicted
+++ resolved
@@ -1,10 +1,6 @@
 use crate::{
-<<<<<<< HEAD
     config::get_configuration,
-    error::InquireResult,
-=======
     error::{InquireError, InquireResult},
->>>>>>> f9d2c676
     formatter::{BoolFormatter, DEFAULT_BOOL_FORMATTER},
     parser::{BoolParser, DEFAULT_BOOL_PARSER},
     terminal::{get_default_terminal, Terminal},
